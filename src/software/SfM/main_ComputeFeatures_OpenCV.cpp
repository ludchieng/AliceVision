--- conflicted
+++ resolved
@@ -45,8 +45,6 @@
   PAIR_FROM_FILE  = 2
 };
 
-<<<<<<< HEAD
-=======
 ///
 //- Create an Image_describer interface that use an OpenCV feature extraction method
 // i.e. with the AKAZE detector+descriptor
@@ -356,7 +354,6 @@
 CEREAL_REGISTER_TYPE_WITH_NAME(SIFT_OPENCV_Image_describer, "SIFT_OPENCV_Image_describer");
 #endif //USE_OCVSIFT
 
->>>>>>> 922b8193
 /// Compute between the Views
 /// Compute view image description (feature & descriptor extraction using OpenCV)
 /// Compute putative local feature matches (descriptor matching)
