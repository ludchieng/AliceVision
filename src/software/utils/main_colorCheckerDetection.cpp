--- conflicted
+++ resolved
@@ -211,10 +211,6 @@
 
             for(cv::Ptr<cv::mcc::CChecker> checker : checkers)
             {
-<<<<<<< HEAD
-
-                cv::imwrite(outputFolder + "/" + std::to_string(viewId) + ".jpg", image);
-=======
                 // current checker
                 if(debug)
                 {
@@ -255,7 +251,6 @@
 
                 // save the calibrated image
                 cv::imwrite(outputFolder + "/" + std::to_string(viewId) + ".calibrated.jpg", outImg);
->>>>>>> ff7aa72f
             }
         }
     }
