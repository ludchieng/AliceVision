--- conflicted
+++ resolved
@@ -21,13 +21,10 @@
         _isValid(isValid)
 {
 }
-<<<<<<< HEAD
-=======
-
+        
 LocalizationResult::~LocalizationResult()
 {
 }
->>>>>>> 4b893c6f
 
 // Accessor
 const std::vector<size_t> & LocalizationResult::getInliers() const 
