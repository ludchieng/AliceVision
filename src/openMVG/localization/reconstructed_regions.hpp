--- conflicted
+++ resolved
@@ -10,18 +10,8 @@
 #include "openMVG/config.hpp"
 #include "openMVG/types.hpp"
 #include "openMVG/features/regions.hpp"
-<<<<<<< HEAD
 #include "openMVG/features/descriptor.hpp"
 #include "openMVG/features/ImageDescriberCommon.hpp"
-=======
-#include "openMVG/matching/metric.hpp"
-
-#if OPENMVG_IS_DEFINED(OPENMVG_HAVE_CCTAG)
-#include "openMVG/features/cctag/CCTAG_describer.hpp"
-#endif
-
-#include "cereal/types/vector.hpp"
->>>>>>> 9a3bb581
 
 #include <vector>
 #include <map>
@@ -40,83 +30,12 @@
 
 inline std::unique_ptr<features::Regions> createFilteredRegions(const features::Regions& regions, const std::vector<features::FeatureInImage>& featuresInImage, ReconstructedRegionsMapping& out_mapping)
 {
-<<<<<<< HEAD
   return regions.createFilteredRegions(featuresInImage, out_mapping._associated3dPoint, out_mapping._mapFullToLocal);
 }
 
 using ReconstructedRegionsMappingPerDesc = std::map<features::EImageDescriberType, ReconstructedRegionsMapping>;
 
 using ReconstructedRegionsMappingPerView = std::map<IndexT, ReconstructedRegionsMappingPerDesc>;
-=======
-public:
-  // Region type
-  typedef FeatT FeatureT;
-  // Region descriptor
-  typedef features::Descriptor<T, L> DescriptorT;
-  // Associated Regions
-  typedef features::Scalar_Regions<FeatT, T, L> RegionsT;
-  
-//  template<class Archive>
-//  void serialize(Archive & ar)
-//  {
-//    ar(_vec_feats);
-//    ar(_vec_descs);
-//  }
-  
-  void filterRegions(const std::vector<FeatureInImage>& featuresInImage)
-  {
-    features::Scalar_Regions<FeatT, T, L> newRegions;
-    newRegions.Features().reserve(featuresInImage.size());
-    newRegions.Descriptors().reserve(featuresInImage.size());
-    _associated3dPoint.reserve(featuresInImage.size());
-    for(std::size_t i = 0; i < featuresInImage.size(); ++i)
-    {
-      const FeatureInImage & feat = featuresInImage[i];
-      newRegions.Features().push_back(_regions.Features()[feat._featureIndex]);
-      newRegions.Descriptors().push_back(_regions.Descriptors()[feat._featureIndex]);
-      _mapFullToLocal[feat._featureIndex] = i; //todo@Simone check if map is already initialized
-      _associated3dPoint.push_back(feat._point3dId);
-    }
-    _regions.swap(newRegions);
-  }
-  
-  
-#if OPENMVG_IS_DEFINED(OPENMVG_HAVE_CCTAG)
-  
-  void filterCCTagRegions(const std::vector<FeatureInImage>& featuresInImage)
-  {
-    features::Scalar_Regions<FeatT, T, L> newRegions;
-    newRegions.Features().reserve(featuresInImage.size());
-    newRegions.Descriptors().reserve(featuresInImage.size());
-    _associated3dPoint.reserve(featuresInImage.size());
-    for(std::size_t i = 0; i < featuresInImage.size(); ++i)
-    {
-      const FeatureInImage & feat = featuresInImage[i];  
-      // if the descriptor is a CCTag Descriptor, then add the region
-      IndexT cctagId = features::getCCTagId(_regions.Descriptors()[feat._featureIndex]);
-      if( cctagId != UndefinedIndexT)
-      {
-        newRegions.Features().push_back(_regions.Features()[feat._featureIndex]);
-        newRegions.Descriptors().push_back(_regions.Descriptors()[feat._featureIndex]);
-        _mapFullToLocal[feat._featureIndex] = i; //@TODO check if map is already initialized
-        _associated3dPoint.push_back(feat._point3dId); 
-      }
-    }
-    _regions.swap(newRegions);
-  }
-  
-  void updateLandmarksVisibility(std::vector<bool> & presentIds) const
-  {
-    assert(presentIds.size()==128);
-    for (const auto & desc : _regions.Descriptors())
-    {
-      IndexT cctagId = features::getCCTagId(desc);
-      if( cctagId != UndefinedIndexT) // todo put an assert instead ?
-        presentIds[cctagId] = true;
-    }
-  }
-#endif    
->>>>>>> 9a3bb581
 
 
 } // namespace features
