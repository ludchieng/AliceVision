--- conflicted
+++ resolved
@@ -103,72 +103,38 @@
       return trim_copy(exifInfo_.SerialNumber);
     }
 
-    std::string getImageUniqueID() const
-    {
-      return exifInfo_.ImageUniqueID;
-    }
-
-    std::string getSerialNumber() const
-    {
-      return exifInfo_.SerialNumber;
-    }
-
     std::string getLensModel() const
     {
-<<<<<<< HEAD
-      return exifInfo_.LensModel;
-=======
       return trim_copy(exifInfo_.LensModel);
->>>>>>> 3d3145cb
     }
 
     std::string getLensSerialNumber() const
     {
-<<<<<<< HEAD
-      return exifInfo_.LensSerialNumber;
-=======
       return trim_copy(exifInfo_.LensSerialNumber);
->>>>>>> 3d3145cb
     }
 
     // File change date and time
     std::string getDateTime() const
     {
-<<<<<<< HEAD
-      return exifInfo_.DateTime;
-=======
       return trim_copy(exifInfo_.DateTime);
->>>>>>> 3d3145cb
     }
 
     // Original file date and time (may not exist)
     std::string getDateTimeOriginal() const
     {
-<<<<<<< HEAD
-      return exifInfo_.SubSecTimeOriginal;
-=======
       return trim_copy(exifInfo_.DateTimeOriginal);
->>>>>>> 3d3145cb
     }
 
     // Digitization date and time (may not exist)
     std::string getDateTimeDigitized() const
     {
-<<<<<<< HEAD
-      return exifInfo_.SubSecTimeOriginal;
-=======
       return trim_copy(exifInfo_.DateTimeDigitized);
->>>>>>> 3d3145cb
     }
 
     // Sub-second time that original picture was taken
     std::string getSubSecTimeOriginal() const
     {
-<<<<<<< HEAD
-      return exifInfo_.SubSecTimeOriginal;
-=======
       return trim_copy(exifInfo_.SubSecTimeOriginal);
->>>>>>> 3d3145cb
     }
 
     /**Verify if the file has metadata*/
@@ -196,11 +162,7 @@
         << "Original date/time : " << exifInfo_.DateTimeOriginal << "\n"
         << "Digitize date/time : " << exifInfo_.DateTimeDigitized << "\n"
         << "Subsecond time     : " << exifInfo_.SubSecTimeOriginal << "\n"
-<<<<<<< HEAD
-        << "Exposure time      : 1/time " << (unsigned) (1.0/exifInfo_.ExposureTime) << "\n"
-=======
         << "Exposure time      : 1/" << (unsigned) (1.0/exifInfo_.ExposureTime) << "\n"
->>>>>>> 3d3145cb
         << "F-stop             : " << exifInfo_.FNumber << "\n"
         << "ISO speed          : " << exifInfo_.ISOSpeedRatings << "\n"
         << "Subject distance   : " << exifInfo_.SubjectDistance << "\n"
