--- conflicted
+++ resolved
@@ -103,29 +103,20 @@
   relativePose_info.essential_matrix = model.getMatrix();
   relativePose_info.found_residual_precision = acRansacOut.first;
 
-<<<<<<< HEAD
   if(relativePose_info.vec_inliers.size() < kernel.getMinimumNbRequiredSamples() * ALICEVISION_MINIMUM_SAMPLES_COEF)
-=======
-  if (relativePose_info.vec_inliers.size() < SolverType::MINIMUM_SAMPLES * ALICEVISION_MINIMUM_SAMPLES_COEF )
   {
     ALICEVISION_LOG_INFO("robustRelativePose: no sufficient coverage (the model does not support enough samples): " << relativePose_info.vec_inliers.size());
->>>>>>> aed72e80
     return false; // no sufficient coverage (the model does not support enough samples)
   }
 
   // estimation of the relative poses
   Mat3 R;
   Vec3 t;
-<<<<<<< HEAD
-
-  if(!estimate_Rt_fromE(K1, K2, x1, x2, relativePose_info.essential_matrix, relativePose_info.vec_inliers, &R, &t))
-=======
   if (!estimate_Rt_fromE(
     K1, K2, x1, x2,
     relativePose_info.essential_matrix, relativePose_info.vec_inliers, &R, &t))
   {
     ALICEVISION_LOG_INFO("robustRelativePose: cannot find a valid [R|t] couple that makes the inliers in front of the camera.");
->>>>>>> aed72e80
     return false; // cannot find a valid [R|t] couple that makes the inliers in front of the camera.
   }
 
